--- conflicted
+++ resolved
@@ -2,12 +2,8 @@
 
 # **Ankidemy**
 
-<<<<<<< HEAD
-Shin Ui Chul - Luis Arredondo
-=======
-Cruz Pineda Fernando
-Shin Ui Chul -  
->>>>>>> 60ef80be
+
+Shin Ui Chul - Luis Arredondo - Cruz Pineda Fernando
 
 </div>
 
@@ -18,7 +14,7 @@
 
 Como plataforma educativa, Ankidemy se distingue de los sistemas tradicionales de tarjetas de memoria por su capacidad avanzada para gestionar el conocimiento. Su primera innovación significativa es el establecimiento de relaciones de dependencia entre temas y ejercicios, permitiendo ajustar dinámicamente las prioridades de repaso según los requisitos específicos de cada tema. La segunda innovación es su sistema dual de verificación de resultados: combina la autoevaluación tradicional con una verificación automatizada mediante herramientas personalizables, incluyendo scripts propios o de terceros para evaluar la precisión de las respuestas en tiempo real.
 
-<<<<<<< HEAD
+
 La arquitectura de Ankidemy se fundamenta en una estructura jerárquica que contextualiza el material de estudio, facilitando una comprensión más profunda y coherente. El sistema adapta inteligentemente el proceso de aprendizaje a las necesidades individuales de cada usuario mediante un sistema de repetición espaciada que optimiza los intervalos de revisión. Esta personalización se complementa con ejercicios dinámicos que incluyen variables, evaluación automática de respuestas y herramientas de seguimiento del progreso. Adicionalmente, la plataforma fomenta la colaboración entre usuarios al permitir compartir rutas de aprendizaje, creando así un ecosistema educativo interactivo y en constante evolución.
 
 ## Tres Tipos Principales de Uso
@@ -31,7 +27,7 @@
 
 ### 3. Uso Organizacional  
 Este tipo de uso es especialmente valioso para **instituciones educativas** que trabajan de manera colaborativa en el desarrollo de temarios alineados con mapas curriculares de cursos o carreras completas. Estos usuarios aprovechan las funcionalidades avanzadas de la plataforma para realizar un seguimiento detallado del desempeño estudiantil mediante análisis estadísticos, monitorizar la evolución del aprendizaje de forma continua, mantener actualizado el material didáctico de manera centralizada y personalizar variables específicas para cada usuario, como incrementar la frecuencia de ejercicios durante los períodos previos a las evaluaciones, adaptándose a las necesidades particulares de cada etapa del proceso educativo.
-=======
+
 Ankidemy está diseñado para atender a tres tipos principales de usuarios, cada uno desempeñando un papel vital dentro de la plataforma. En primer lugar, los estudiantes son los usuarios primarios que se benefician directamente al seguir las rutas de aprendizaje diseñadas para maximizar su comprensión y retención del material. Por otro lado, los creadores de contenido, un grupo compuesto por educadores o expertos en diversas áreas, son responsables de desarrollar y estructurar estas rutas de aprendizaje, aportando sus conocimientos para enriquecer la plataforma. Finalmente, los administradores son los encargados de la gestión tanto del sistema como de los usuarios, garantizando que la plataforma funcione de manera eficiente y que los usuarios tengan una experiencia fluida y satisfactoria.
 
 ## Características del Sistema
@@ -51,4 +47,3 @@
 # Optimización de aprendizaje
 
 Se implementará un algoritmo de priorización de repaso, en el que se analicen los patrones de olvido y se adapte a la velicidad de aprendizaje individual, identificando los puntos débiles del conocimiento.
->>>>>>> 60ef80be
